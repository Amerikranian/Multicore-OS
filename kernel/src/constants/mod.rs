pub const MAX_CORES: usize = 2;

pub mod gdt;
<<<<<<< HEAD
pub mod memory;
pub mod ports;
=======
pub mod idt;
pub mod ports;
pub mod x2apic;
>>>>>>> 56453344
<|MERGE_RESOLUTION|>--- conflicted
+++ resolved
@@ -1,11 +1,7 @@
 pub const MAX_CORES: usize = 2;
 
 pub mod gdt;
-<<<<<<< HEAD
+pub mod idt;
 pub mod memory;
 pub mod ports;
-=======
-pub mod idt;
-pub mod ports;
-pub mod x2apic;
->>>>>>> 56453344
+pub mod x2apic;